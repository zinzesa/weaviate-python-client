from weaviate.collection.classes import (
    BaseProperty,
    CollectionConfig,
    CollectionModelConfig,
    DataObject,
    DataType,
    InvertedIndexConfig,
    Metadata,
    ReferenceProperty,
    Property,
    ReferenceTo,
    ShardingConfig,
    Stopwords,
    Tokenization,
    Vectorizer,
    VectorIndexConfig,
    VectorIndexType,
)

<<<<<<< HEAD
__all__ = [
    "BaseProperty",
    "CollectionConfig",
    "CollectionModelConfig",
    "DataObject",
    "DataType",
    "InvertedIndexConfig",
    "Metadata",
    "ReferenceProperty",
    "Property",
    "ReferenceTo",
    "ShardingConfig",
    "Stopwords",
    "Tokenization",
    "Vectorizer",
    "VectorIndexConfig",
    "VectorIndexType",
]
=======
import uuid as uuid_package
from pydantic import BaseModel, Field, field_validator
from pydantic_core._pydantic_core import PydanticUndefined

from weaviate.util import _to_beacons, _capitalize_first_letter
from weaviate.weaviate_types import UUID, PYTHON_TYPE_TO_DATATYPE


class DataType(str, Enum):
    TEXT = "text"
    TEXT_ARRAY = "text[]"
    INT = "int"
    INT_ARRAY = "int[]"
    BOOL = "boolean"
    BOOL_ARRAY = "boolean[]"
    NUMBER = "number"
    NUMBER_ARRAY = "number[]"
    DATE = "date"
    DATE_ARRAY = "date[]"
    UUID = "uuid"
    UUID_ARRAY = "uuid[]"
    GEO_COORDINATES = "geoCoordinates"
    BLOB = "blob"
    PHONE_NUMBER = "phoneNumber"


class VectorIndexType(str, Enum):
    HNSW = "hnsw"


class Tokenization(str, Enum):
    WORD = "word"
    WHITESPACE = "whitespace"
    LOWERCASE = "lowercase"
    FIELD = "field"


class Vectorizer(str, Enum):
    NONE = "none"
    TEXT2VEC_OPENAI = "text2vec-openai"
    TEXT2VEC_COHERE = "text2vec-cohere"
    TEXT2VEC_PALM = "text2vec-palm"
    TEXT2VEC_HUGGINGFACE = "text2vec-huggingface"
    TEXT2VEC_TRANSFORMERS = "text2vec-transformers"
    TEXT2VEC_CONTEXTIONARY = "text2vec-contextionary"
    IMG2VEC_NEURAL = "img2vec-neural"
    MULTI2VEC_CLIP = "multi2vec-clip"
    REF2VEC_CENTROID = "ref2vec_centroid"


class VectorDistance(str, Enum):
    COSINE = "cosine"
    DOT = "dot"
    L2_SQUARED = "l2-squared"
    HAMMING = "hamming"
    MANHATTAN = "manhattan"


class StopwordsPreset(str, Enum):
    NONE = "none"
    EN = "en"


ModuleConfig = Dict[Vectorizer, Dict[str, Any]]


class ConfigModel(BaseModel):
    def to_dict(self):
        return self.model_dump(exclude_none=True)


@dataclass
class VectorIndexConfig(ConfigModel):
    distance: VectorDistance = VectorDistance.COSINE
    efConstruction: int = 128
    maxConnections: int = 64


@dataclass
class ShardingConfig(ConfigModel):
    virtualPerPhysical: Optional[int] = None
    desiredCount: Optional[int] = None
    actualCount: Optional[int] = None
    desiredVirtualCount: Optional[int] = None
    actualVirtualCount: Optional[int] = None
    key: Optional[str] = None
    strategy: Optional[str] = None
    function: Optional[str] = None


class ReplicationConfig(ConfigModel):
    factor: Optional[int] = None


class BM25config(ConfigModel):
    b: float = 0.75
    k1: float = 1.2


class Stopwords(ConfigModel):
    preset: StopwordsPreset = StopwordsPreset.EN
    additions: Optional[List[str]] = None
    removals: Optional[List[str]] = None


class InvertedIndexConfig(ConfigModel):
    bm25: Optional[BM25config] = None
    stopwords: Optional[Stopwords] = None
    indexTimestamps: bool = False
    indexPropertyLength: bool = False
    indexNullState: bool = False


class MultiTenancyConfig(ConfigModel):
    enabled: bool = False


class CollectionConfigBase(ConfigModel):
    name: str
    vectorIndexType: Optional[VectorIndexType] = None
    vectorizer: Optional[Vectorizer] = None
    vectorIndexConfig: Optional[VectorIndexConfig] = None
    description: Optional[str] = None
    shardingConfig: Optional[ShardingConfig] = None
    replicationConfig: Optional[ReplicationConfig] = None
    invertedIndexConfig: Optional[InvertedIndexConfig] = None
    multiTenancyConfig: Optional[MultiTenancyConfig] = None

    def to_dict(self) -> Dict[str, Any]:
        ret_dict = {}

        for cls_field in self.model_fields:
            val = getattr(self, cls_field)
            if cls_field in ["model", "properties"] or val is None:
                continue
            if cls_field == "name":
                ret_dict["class"] = _capitalize_first_letter(val)
            if isinstance(val, Enum):
                ret_dict[cls_field] = str(val.value)
            elif isinstance(val, (bool, float, str, int)):
                ret_dict[cls_field] = str(val)
            else:
                assert isinstance(val, ConfigModel)
                ret_dict[cls_field] = val.to_dict()

        return ret_dict


class PropertyConfig(ConfigModel):
    indexFilterable: Optional[bool] = None
    indexSearchable: Optional[bool] = None
    tokenization: Optional[Tokenization] = None
    description: Optional[str] = None
    moduleConfig: Optional[ModuleConfig] = None


class Property(PropertyConfig, ConfigModel):
    name: str
    dataType: DataType

    def to_dict(self) -> Dict[str, Any]:
        ret_dict = super().to_dict()
        ret_dict["dataType"] = [ret_dict["dataType"]]
        return ret_dict


class ReferenceProperty(ConfigModel):
    name: str
    reference_class_name: str

    def to_dict(self) -> Dict[str, Any]:
        ret_dict = super().to_dict()
        ref_collection_name = self.reference_class_name[0].upper()
        if len(self.reference_class_name) > 1:
            ref_collection_name += self.reference_class_name[1:]
        ret_dict["dataType"] = [ref_collection_name]
        return ret_dict


class CollectionConfig(CollectionConfigBase):
    properties: Optional[List[Union[Property, ReferenceProperty]]] = None

    def model_post_init(self, __context: Any) -> None:
        collection_name = self.name[0].upper()
        if len(self.name) > 1:
            collection_name += self.name[1:]
        self.name = collection_name

    def to_dict(self) -> Dict[str, Any]:
        ret_dict = super().to_dict()

        if self.properties is not None:
            ret_dict["properties"] = [prop.to_dict() for prop in self.properties]

        return ret_dict


class Metadata(BaseModel):
    vector: bool = False
    distance: bool = False
    certainty: bool = False
    score: bool = False
    explain_score: bool = Field(alias="explainScore", default=False)
    is_consistent: bool = Field(alias="isConsistent", default=False)

    def _get_fields(self) -> Set[str]:
        additional_props: Set[str] = set()
        for field, value in self.model_fields.items():
            enabled: bool = getattr(self, field)
            if enabled:
                name = value.alias if value.alias is not None else field
                additional_props.add(name)
        return additional_props

    def to_graphql(self) -> str:
        additional_props = self._get_fields()
        if len(additional_props) > 0:
            return "_additional{" + " ".join(additional_props) + "}"
        else:
            return ""

    def to_rest(self) -> str:
        return ",".join(self._get_fields())


class MetadataReturn(BaseModel):
    uuid: Optional[uuid_package.UUID] = Field(None, alias="id")
    vector: Optional[List[float]] = None
    creation_time_unix: Optional[int] = Field(None, alias="creationTimeUnix")
    last_update_time_unix: Optional[int] = Field(None, alias="lastUpdateTimeUnix")
    distance: Optional[float] = None
    certainty: Optional[float] = None
    score: Optional[float] = None
    explain_score: Optional[str] = Field(None, alias="explainScore")
    is_consistent: Optional[bool] = Field(None, alias="isConsistent")


@dataclass
class RefToObject:
    uuids_to: Union[List[UUID], UUID]

    def to_beacon(self) -> List[Dict[str, str]]:
        return _to_beacons(self.uuids_to)


@dataclass
class PropertyConfig:
    indexFilterable: Optional[bool] = None
    indexSearchable: Optional[bool] = None
    tokenization: Optional[Tokenization] = None
    description: Optional[str] = None
    moduleConfig: Optional[ModuleConfig] = None

    # tmp solution. replace with a pydantic BaseModel, see bugreport: https://github.com/pydantic/pydantic/issues/6948
    def model_dump(self, exclude_unset: bool = True, exclude_none: bool = True) -> Dict[str, Any]:
        return {
            "indexFilterable": self.indexFilterable,
            "indexSearchable": self.indexSearchable,
            "tokenization": self.tokenization,
            "description": self.description,
            "moduleConfig": self.moduleConfig,
        }


@dataclass
class ReferenceTo:
    ref_type: Union[Type, str]

    @property
    def name(self) -> str:
        if isinstance(self.ref_type, type):
            return _capitalize_first_letter(self.ref_type.__name__)
        else:
            assert isinstance(self.ref_type, str)
            return _capitalize_first_letter(self.ref_type)


@dataclass
class BatchReference:
    from_uuid: UUID
    to_uuid: UUID


class BaseProperty(BaseModel):
    uuid: UUID = Field(default_factory=uuid_package.uuid4)
    vector: Optional[List[float]] = None

    # def __new__(cls, *args, **kwargs):
    #     #
    #     build = super().__new__(cls)
    #     # fields, class_vars = collect_model_fields(cls)
    #     for name, field in build.model_fields.items():
    #         if name not in BaseProperty.model_fields:
    #             field_type = build._remove_optional_type(field.annotation)
    #             if inspect.isclass(field_type):
    #                 if field.annotation not in PYTHON_TYPE_TO_DATATYPE:
    #                     build.model_fields[name] = fields.FieldInfo(annotation=typing.Optional[UUID], default=None)
    #
    #     build.__class_vars__.update(build.__class_vars__)
    #     return build
    #
    #
    # make references optional by default - does not work
    def __init__(self, **data) -> None:
        super().__init__(**data)
        self._reference_fields: Set[str] = self.get_ref_fields(type(self))

        self._reference_to_class: Dict[str, str] = {}
        for ref in self._reference_fields:
            self._reference_to_class[ref] = self.model_fields[ref].metadata[0].name

    @staticmethod
    def get_ref_fields(model: Type["BaseProperty"]) -> Set[str]:
        return {
            name
            for name, field in model.model_fields.items()
            if (
                field.metadata is not None
                and len(field.metadata) > 0
                and isinstance(field.metadata[0], ReferenceTo)
            )
            and name not in BaseProperty.model_fields
        }

    @staticmethod
    def get_non_ref_fields(model: Type["BaseProperty"]) -> Set[str]:
        return {
            name
            for name, field in model.model_fields.items()
            if (
                field.metadata is None
                or len(field.metadata) == 0
                or isinstance(field.metadata[0], PropertyConfig)
            )
            and name not in BaseProperty.model_fields
        }

    def props_to_dict(self, update: bool = False) -> Dict[str, Any]:
        fields_to_exclude: Set[str] = self._reference_fields.union({"uuid", "vector"})
        if update:
            fields_to_exclude.union(
                {field for field in self.model_fields.keys() if field not in self.model_fields_set}
            )

        c = self.model_dump(exclude=fields_to_exclude)
        for ref in self._reference_fields:
            val = getattr(self, ref, None)
            if val is not None:
                c[ref] = _to_beacons(val, self._reference_to_class[ref])
        return c

    @field_validator("uuid")
    def create_valid_uuid(cls, input_uuid: UUID) -> uuid_package.UUID:
        if isinstance(input_uuid, uuid_package.UUID):
            return input_uuid

        # see if str is already a valid uuid
        try:
            return uuid_package.UUID(input_uuid)
        except ValueError:
            hex_string = hashlib.md5(input_uuid.encode("UTF-8")).hexdigest()
            return uuid_package.UUID(hex=hex_string)

    @staticmethod
    def type_to_dict(model: Type["BaseProperty"]) -> List[Dict[str, Any]]:
        types = get_type_hints(model)

        non_optional_types = {
            name: BaseProperty._remove_optional_type(tt)
            for name, tt in types.items()
            if name not in BaseProperty.model_fields
        }

        non_ref_fields = model.get_non_ref_fields(model)
        properties = []
        for name in non_ref_fields:
            prop = {
                "name": _capitalize_first_letter(name),
                "dataType": [PYTHON_TYPE_TO_DATATYPE[non_optional_types[name]]],
            }
            metadata_list = model.model_fields[name].metadata
            if metadata_list is not None and len(metadata_list) > 0:
                metadata = metadata_list[0]
                if isinstance(metadata, PropertyConfig):
                    prop.update(metadata.model_dump(exclude_unset=True, exclude_none=True))

            properties.append(prop)

        reference_fields = model.get_ref_fields(model)
        properties.extend(
            {
                "name": _capitalize_first_letter(name),
                "dataType": [model.model_fields[name].metadata[0].name],
            }
            for name in reference_fields
        )

        return properties

    @staticmethod
    def get_non_optional_fields(model: Type["BaseProperty"]) -> Set[str]:
        return {
            field
            for field, val in model.model_fields.items()
            if val.default == PydanticUndefined and field not in BaseProperty.model_fields.keys()
        }

    @staticmethod
    def _remove_optional_type(python_type: type) -> type:
        is_list = get_origin(python_type) == list
        args = get_args(python_type)
        if len(args) == 0:
            return python_type

        return_type = [t for t in args if t is not None][0]

        if is_list:
            return List[return_type]
        else:
            return return_type


Model = TypeVar("Model", bound=BaseProperty)


class RefToObjectModel(BaseModel, Generic[Model]):
    uuids_to: Union[List[UUID], UUID] = Field()

    def to_beacon(self) -> List[Dict[str, str]]:
        return _to_beacons(self.uuids_to)


UserModelType = Type[BaseProperty]


@dataclass
class _Object(Generic[Model]):
    data: Model
    metadata: MetadataReturn


class CollectionModelConfig(CollectionConfigBase, Generic[Model]):
    model: Type[Model]

    def model_post_init(self, __context: Any) -> None:
        collection_name = self.name[0].upper()
        if len(self.name) > 1:
            collection_name += self.name[1:]
        self.name = collection_name

    def to_dict(self) -> Dict[str, Any]:
        ret_dict = super().to_dict()

        if self.model is not None:
            ret_dict["properties"] = self.model.type_to_dict(self.model)

        return ret_dict


class Tenant(BaseModel):
    name: str
>>>>>>> 255d941c
<|MERGE_RESOLUTION|>--- conflicted
+++ resolved
@@ -5,7 +5,7 @@
     DataObject,
     DataType,
     InvertedIndexConfig,
-    Metadata,
+    MetadataGet,
     ReferenceProperty,
     Property,
     ReferenceTo,
@@ -17,7 +17,6 @@
     VectorIndexType,
 )
 
-<<<<<<< HEAD
 __all__ = [
     "BaseProperty",
     "CollectionConfig",
@@ -25,7 +24,7 @@
     "DataObject",
     "DataType",
     "InvertedIndexConfig",
-    "Metadata",
+    "MetadataGet",
     "ReferenceProperty",
     "Property",
     "ReferenceTo",
@@ -35,467 +34,4 @@
     "Vectorizer",
     "VectorIndexConfig",
     "VectorIndexType",
-]
-=======
-import uuid as uuid_package
-from pydantic import BaseModel, Field, field_validator
-from pydantic_core._pydantic_core import PydanticUndefined
-
-from weaviate.util import _to_beacons, _capitalize_first_letter
-from weaviate.weaviate_types import UUID, PYTHON_TYPE_TO_DATATYPE
-
-
-class DataType(str, Enum):
-    TEXT = "text"
-    TEXT_ARRAY = "text[]"
-    INT = "int"
-    INT_ARRAY = "int[]"
-    BOOL = "boolean"
-    BOOL_ARRAY = "boolean[]"
-    NUMBER = "number"
-    NUMBER_ARRAY = "number[]"
-    DATE = "date"
-    DATE_ARRAY = "date[]"
-    UUID = "uuid"
-    UUID_ARRAY = "uuid[]"
-    GEO_COORDINATES = "geoCoordinates"
-    BLOB = "blob"
-    PHONE_NUMBER = "phoneNumber"
-
-
-class VectorIndexType(str, Enum):
-    HNSW = "hnsw"
-
-
-class Tokenization(str, Enum):
-    WORD = "word"
-    WHITESPACE = "whitespace"
-    LOWERCASE = "lowercase"
-    FIELD = "field"
-
-
-class Vectorizer(str, Enum):
-    NONE = "none"
-    TEXT2VEC_OPENAI = "text2vec-openai"
-    TEXT2VEC_COHERE = "text2vec-cohere"
-    TEXT2VEC_PALM = "text2vec-palm"
-    TEXT2VEC_HUGGINGFACE = "text2vec-huggingface"
-    TEXT2VEC_TRANSFORMERS = "text2vec-transformers"
-    TEXT2VEC_CONTEXTIONARY = "text2vec-contextionary"
-    IMG2VEC_NEURAL = "img2vec-neural"
-    MULTI2VEC_CLIP = "multi2vec-clip"
-    REF2VEC_CENTROID = "ref2vec_centroid"
-
-
-class VectorDistance(str, Enum):
-    COSINE = "cosine"
-    DOT = "dot"
-    L2_SQUARED = "l2-squared"
-    HAMMING = "hamming"
-    MANHATTAN = "manhattan"
-
-
-class StopwordsPreset(str, Enum):
-    NONE = "none"
-    EN = "en"
-
-
-ModuleConfig = Dict[Vectorizer, Dict[str, Any]]
-
-
-class ConfigModel(BaseModel):
-    def to_dict(self):
-        return self.model_dump(exclude_none=True)
-
-
-@dataclass
-class VectorIndexConfig(ConfigModel):
-    distance: VectorDistance = VectorDistance.COSINE
-    efConstruction: int = 128
-    maxConnections: int = 64
-
-
-@dataclass
-class ShardingConfig(ConfigModel):
-    virtualPerPhysical: Optional[int] = None
-    desiredCount: Optional[int] = None
-    actualCount: Optional[int] = None
-    desiredVirtualCount: Optional[int] = None
-    actualVirtualCount: Optional[int] = None
-    key: Optional[str] = None
-    strategy: Optional[str] = None
-    function: Optional[str] = None
-
-
-class ReplicationConfig(ConfigModel):
-    factor: Optional[int] = None
-
-
-class BM25config(ConfigModel):
-    b: float = 0.75
-    k1: float = 1.2
-
-
-class Stopwords(ConfigModel):
-    preset: StopwordsPreset = StopwordsPreset.EN
-    additions: Optional[List[str]] = None
-    removals: Optional[List[str]] = None
-
-
-class InvertedIndexConfig(ConfigModel):
-    bm25: Optional[BM25config] = None
-    stopwords: Optional[Stopwords] = None
-    indexTimestamps: bool = False
-    indexPropertyLength: bool = False
-    indexNullState: bool = False
-
-
-class MultiTenancyConfig(ConfigModel):
-    enabled: bool = False
-
-
-class CollectionConfigBase(ConfigModel):
-    name: str
-    vectorIndexType: Optional[VectorIndexType] = None
-    vectorizer: Optional[Vectorizer] = None
-    vectorIndexConfig: Optional[VectorIndexConfig] = None
-    description: Optional[str] = None
-    shardingConfig: Optional[ShardingConfig] = None
-    replicationConfig: Optional[ReplicationConfig] = None
-    invertedIndexConfig: Optional[InvertedIndexConfig] = None
-    multiTenancyConfig: Optional[MultiTenancyConfig] = None
-
-    def to_dict(self) -> Dict[str, Any]:
-        ret_dict = {}
-
-        for cls_field in self.model_fields:
-            val = getattr(self, cls_field)
-            if cls_field in ["model", "properties"] or val is None:
-                continue
-            if cls_field == "name":
-                ret_dict["class"] = _capitalize_first_letter(val)
-            if isinstance(val, Enum):
-                ret_dict[cls_field] = str(val.value)
-            elif isinstance(val, (bool, float, str, int)):
-                ret_dict[cls_field] = str(val)
-            else:
-                assert isinstance(val, ConfigModel)
-                ret_dict[cls_field] = val.to_dict()
-
-        return ret_dict
-
-
-class PropertyConfig(ConfigModel):
-    indexFilterable: Optional[bool] = None
-    indexSearchable: Optional[bool] = None
-    tokenization: Optional[Tokenization] = None
-    description: Optional[str] = None
-    moduleConfig: Optional[ModuleConfig] = None
-
-
-class Property(PropertyConfig, ConfigModel):
-    name: str
-    dataType: DataType
-
-    def to_dict(self) -> Dict[str, Any]:
-        ret_dict = super().to_dict()
-        ret_dict["dataType"] = [ret_dict["dataType"]]
-        return ret_dict
-
-
-class ReferenceProperty(ConfigModel):
-    name: str
-    reference_class_name: str
-
-    def to_dict(self) -> Dict[str, Any]:
-        ret_dict = super().to_dict()
-        ref_collection_name = self.reference_class_name[0].upper()
-        if len(self.reference_class_name) > 1:
-            ref_collection_name += self.reference_class_name[1:]
-        ret_dict["dataType"] = [ref_collection_name]
-        return ret_dict
-
-
-class CollectionConfig(CollectionConfigBase):
-    properties: Optional[List[Union[Property, ReferenceProperty]]] = None
-
-    def model_post_init(self, __context: Any) -> None:
-        collection_name = self.name[0].upper()
-        if len(self.name) > 1:
-            collection_name += self.name[1:]
-        self.name = collection_name
-
-    def to_dict(self) -> Dict[str, Any]:
-        ret_dict = super().to_dict()
-
-        if self.properties is not None:
-            ret_dict["properties"] = [prop.to_dict() for prop in self.properties]
-
-        return ret_dict
-
-
-class Metadata(BaseModel):
-    vector: bool = False
-    distance: bool = False
-    certainty: bool = False
-    score: bool = False
-    explain_score: bool = Field(alias="explainScore", default=False)
-    is_consistent: bool = Field(alias="isConsistent", default=False)
-
-    def _get_fields(self) -> Set[str]:
-        additional_props: Set[str] = set()
-        for field, value in self.model_fields.items():
-            enabled: bool = getattr(self, field)
-            if enabled:
-                name = value.alias if value.alias is not None else field
-                additional_props.add(name)
-        return additional_props
-
-    def to_graphql(self) -> str:
-        additional_props = self._get_fields()
-        if len(additional_props) > 0:
-            return "_additional{" + " ".join(additional_props) + "}"
-        else:
-            return ""
-
-    def to_rest(self) -> str:
-        return ",".join(self._get_fields())
-
-
-class MetadataReturn(BaseModel):
-    uuid: Optional[uuid_package.UUID] = Field(None, alias="id")
-    vector: Optional[List[float]] = None
-    creation_time_unix: Optional[int] = Field(None, alias="creationTimeUnix")
-    last_update_time_unix: Optional[int] = Field(None, alias="lastUpdateTimeUnix")
-    distance: Optional[float] = None
-    certainty: Optional[float] = None
-    score: Optional[float] = None
-    explain_score: Optional[str] = Field(None, alias="explainScore")
-    is_consistent: Optional[bool] = Field(None, alias="isConsistent")
-
-
-@dataclass
-class RefToObject:
-    uuids_to: Union[List[UUID], UUID]
-
-    def to_beacon(self) -> List[Dict[str, str]]:
-        return _to_beacons(self.uuids_to)
-
-
-@dataclass
-class PropertyConfig:
-    indexFilterable: Optional[bool] = None
-    indexSearchable: Optional[bool] = None
-    tokenization: Optional[Tokenization] = None
-    description: Optional[str] = None
-    moduleConfig: Optional[ModuleConfig] = None
-
-    # tmp solution. replace with a pydantic BaseModel, see bugreport: https://github.com/pydantic/pydantic/issues/6948
-    def model_dump(self, exclude_unset: bool = True, exclude_none: bool = True) -> Dict[str, Any]:
-        return {
-            "indexFilterable": self.indexFilterable,
-            "indexSearchable": self.indexSearchable,
-            "tokenization": self.tokenization,
-            "description": self.description,
-            "moduleConfig": self.moduleConfig,
-        }
-
-
-@dataclass
-class ReferenceTo:
-    ref_type: Union[Type, str]
-
-    @property
-    def name(self) -> str:
-        if isinstance(self.ref_type, type):
-            return _capitalize_first_letter(self.ref_type.__name__)
-        else:
-            assert isinstance(self.ref_type, str)
-            return _capitalize_first_letter(self.ref_type)
-
-
-@dataclass
-class BatchReference:
-    from_uuid: UUID
-    to_uuid: UUID
-
-
-class BaseProperty(BaseModel):
-    uuid: UUID = Field(default_factory=uuid_package.uuid4)
-    vector: Optional[List[float]] = None
-
-    # def __new__(cls, *args, **kwargs):
-    #     #
-    #     build = super().__new__(cls)
-    #     # fields, class_vars = collect_model_fields(cls)
-    #     for name, field in build.model_fields.items():
-    #         if name not in BaseProperty.model_fields:
-    #             field_type = build._remove_optional_type(field.annotation)
-    #             if inspect.isclass(field_type):
-    #                 if field.annotation not in PYTHON_TYPE_TO_DATATYPE:
-    #                     build.model_fields[name] = fields.FieldInfo(annotation=typing.Optional[UUID], default=None)
-    #
-    #     build.__class_vars__.update(build.__class_vars__)
-    #     return build
-    #
-    #
-    # make references optional by default - does not work
-    def __init__(self, **data) -> None:
-        super().__init__(**data)
-        self._reference_fields: Set[str] = self.get_ref_fields(type(self))
-
-        self._reference_to_class: Dict[str, str] = {}
-        for ref in self._reference_fields:
-            self._reference_to_class[ref] = self.model_fields[ref].metadata[0].name
-
-    @staticmethod
-    def get_ref_fields(model: Type["BaseProperty"]) -> Set[str]:
-        return {
-            name
-            for name, field in model.model_fields.items()
-            if (
-                field.metadata is not None
-                and len(field.metadata) > 0
-                and isinstance(field.metadata[0], ReferenceTo)
-            )
-            and name not in BaseProperty.model_fields
-        }
-
-    @staticmethod
-    def get_non_ref_fields(model: Type["BaseProperty"]) -> Set[str]:
-        return {
-            name
-            for name, field in model.model_fields.items()
-            if (
-                field.metadata is None
-                or len(field.metadata) == 0
-                or isinstance(field.metadata[0], PropertyConfig)
-            )
-            and name not in BaseProperty.model_fields
-        }
-
-    def props_to_dict(self, update: bool = False) -> Dict[str, Any]:
-        fields_to_exclude: Set[str] = self._reference_fields.union({"uuid", "vector"})
-        if update:
-            fields_to_exclude.union(
-                {field for field in self.model_fields.keys() if field not in self.model_fields_set}
-            )
-
-        c = self.model_dump(exclude=fields_to_exclude)
-        for ref in self._reference_fields:
-            val = getattr(self, ref, None)
-            if val is not None:
-                c[ref] = _to_beacons(val, self._reference_to_class[ref])
-        return c
-
-    @field_validator("uuid")
-    def create_valid_uuid(cls, input_uuid: UUID) -> uuid_package.UUID:
-        if isinstance(input_uuid, uuid_package.UUID):
-            return input_uuid
-
-        # see if str is already a valid uuid
-        try:
-            return uuid_package.UUID(input_uuid)
-        except ValueError:
-            hex_string = hashlib.md5(input_uuid.encode("UTF-8")).hexdigest()
-            return uuid_package.UUID(hex=hex_string)
-
-    @staticmethod
-    def type_to_dict(model: Type["BaseProperty"]) -> List[Dict[str, Any]]:
-        types = get_type_hints(model)
-
-        non_optional_types = {
-            name: BaseProperty._remove_optional_type(tt)
-            for name, tt in types.items()
-            if name not in BaseProperty.model_fields
-        }
-
-        non_ref_fields = model.get_non_ref_fields(model)
-        properties = []
-        for name in non_ref_fields:
-            prop = {
-                "name": _capitalize_first_letter(name),
-                "dataType": [PYTHON_TYPE_TO_DATATYPE[non_optional_types[name]]],
-            }
-            metadata_list = model.model_fields[name].metadata
-            if metadata_list is not None and len(metadata_list) > 0:
-                metadata = metadata_list[0]
-                if isinstance(metadata, PropertyConfig):
-                    prop.update(metadata.model_dump(exclude_unset=True, exclude_none=True))
-
-            properties.append(prop)
-
-        reference_fields = model.get_ref_fields(model)
-        properties.extend(
-            {
-                "name": _capitalize_first_letter(name),
-                "dataType": [model.model_fields[name].metadata[0].name],
-            }
-            for name in reference_fields
-        )
-
-        return properties
-
-    @staticmethod
-    def get_non_optional_fields(model: Type["BaseProperty"]) -> Set[str]:
-        return {
-            field
-            for field, val in model.model_fields.items()
-            if val.default == PydanticUndefined and field not in BaseProperty.model_fields.keys()
-        }
-
-    @staticmethod
-    def _remove_optional_type(python_type: type) -> type:
-        is_list = get_origin(python_type) == list
-        args = get_args(python_type)
-        if len(args) == 0:
-            return python_type
-
-        return_type = [t for t in args if t is not None][0]
-
-        if is_list:
-            return List[return_type]
-        else:
-            return return_type
-
-
-Model = TypeVar("Model", bound=BaseProperty)
-
-
-class RefToObjectModel(BaseModel, Generic[Model]):
-    uuids_to: Union[List[UUID], UUID] = Field()
-
-    def to_beacon(self) -> List[Dict[str, str]]:
-        return _to_beacons(self.uuids_to)
-
-
-UserModelType = Type[BaseProperty]
-
-
-@dataclass
-class _Object(Generic[Model]):
-    data: Model
-    metadata: MetadataReturn
-
-
-class CollectionModelConfig(CollectionConfigBase, Generic[Model]):
-    model: Type[Model]
-
-    def model_post_init(self, __context: Any) -> None:
-        collection_name = self.name[0].upper()
-        if len(self.name) > 1:
-            collection_name += self.name[1:]
-        self.name = collection_name
-
-    def to_dict(self) -> Dict[str, Any]:
-        ret_dict = super().to_dict()
-
-        if self.model is not None:
-            ret_dict["properties"] = self.model.type_to_dict(self.model)
-
-        return ret_dict
-
-
-class Tenant(BaseModel):
-    name: str
->>>>>>> 255d941c
+]